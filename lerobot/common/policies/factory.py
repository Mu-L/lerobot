#!/usr/bin/env python

# Copyright 2024 The HuggingFace Inc. team. All rights reserved.
#
# Licensed under the Apache License, Version 2.0 (the "License");
# you may not use this file except in compliance with the License.
# You may obtain a copy of the License at
#
#     http://www.apache.org/licenses/LICENSE-2.0
#
# Unless required by applicable law or agreed to in writing, software
# distributed under the License is distributed on an "AS IS" BASIS,
# WITHOUT WARRANTIES OR CONDITIONS OF ANY KIND, either express or implied.
# See the License for the specific language governing permissions and
# limitations under the License.
<<<<<<< HEAD

import gymnasium as gym
from torch import nn

from lerobot.common.datasets.lerobot_dataset import LeRobotDatasetMetadata
from lerobot.common.datasets.utils import dataset_to_policy_features
from lerobot.common.envs.configs import EnvConfig
from lerobot.common.envs.utils import env_to_policy_features
from lerobot.common.policies.act.configuration_act import ACTConfig
from lerobot.common.policies.diffusion.configuration_diffusion import DiffusionConfig
from lerobot.common.policies.pretrained import PreTrainedPolicy
from lerobot.common.policies.tdmpc.configuration_tdmpc import TDMPCConfig
from lerobot.common.policies.vqbet.configuration_vqbet import VQBeTConfig
from lerobot.configs.policies import PreTrainedConfig
from lerobot.configs.types import FeatureType


=======

import logging

import torch
from torch import nn

from lerobot.common.datasets.lerobot_dataset import LeRobotDatasetMetadata
from lerobot.common.datasets.utils import dataset_to_policy_features
from lerobot.common.envs.configs import EnvConfig
from lerobot.common.envs.utils import env_to_policy_features
from lerobot.common.policies.act.configuration_act import ACTConfig
from lerobot.common.policies.diffusion.configuration_diffusion import DiffusionConfig
from lerobot.common.policies.pi0.configuration_pi0 import PI0Config
from lerobot.common.policies.pretrained import PreTrainedPolicy
from lerobot.common.policies.tdmpc.configuration_tdmpc import TDMPCConfig
from lerobot.common.policies.vqbet.configuration_vqbet import VQBeTConfig
from lerobot.configs.policies import PreTrainedConfig
from lerobot.configs.types import FeatureType


>>>>>>> 638d411c
def get_policy_class(name: str) -> PreTrainedPolicy:
    """Get the policy's class and config class given a name (matching the policy class' `name` attribute)."""
    if name == "tdmpc":
        from lerobot.common.policies.tdmpc.modeling_tdmpc import TDMPCPolicy

        return TDMPCPolicy
    elif name == "diffusion":
        from lerobot.common.policies.diffusion.modeling_diffusion import DiffusionPolicy

        return DiffusionPolicy
    elif name == "act":
        from lerobot.common.policies.act.modeling_act import ACTPolicy

        return ACTPolicy
    elif name == "vqbet":
        from lerobot.common.policies.vqbet.modeling_vqbet import VQBeTPolicy

        return VQBeTPolicy
<<<<<<< HEAD
=======
    elif name == "pi0":
        from lerobot.common.policies.pi0.modeling_pi0 import PI0Policy

        return PI0Policy
>>>>>>> 638d411c
    else:
        raise NotImplementedError(f"Policy with name {name} is not implemented.")


def make_policy_config(policy_type: str, **kwargs) -> PreTrainedConfig:
    if policy_type == "tdmpc":
        return TDMPCConfig(**kwargs)
    elif policy_type == "diffusion":
        return DiffusionConfig(**kwargs)
    elif policy_type == "act":
        return ACTConfig(**kwargs)
    elif policy_type == "vqbet":
        return VQBeTConfig(**kwargs)
<<<<<<< HEAD
=======
    elif policy_type == "pi0":
        return PI0Config(**kwargs)
>>>>>>> 638d411c
    else:
        raise ValueError(f"Policy type '{policy_type}' is not available.")


def make_policy(
    cfg: PreTrainedConfig,
<<<<<<< HEAD
    device: str,
    ds_meta: LeRobotDatasetMetadata | None = None,
    env: gym.Env | None = None,
=======
    device: str | torch.device,
    ds_meta: LeRobotDatasetMetadata | None = None,
>>>>>>> 638d411c
    env_cfg: EnvConfig | None = None,
) -> PreTrainedPolicy:
    """Make an instance of a policy class.

    This function exists because (for now) we need to parse features from either a dataset or an environment
    in order to properly dimension and instantiate a policy for that dataset or environment.

    Args:
<<<<<<< HEAD
        cfg (MainConfig): A MainConfig instance (see scripts). If `pretrained_policy_name_or_path` is
            provided, only `cfg.policy.type` is used while everything else is ignored.
        ds_meta (LeRobotDatasetMetadata): Dataset metadata to take input/output shapes and statistics to use
            for (un)normalization of inputs/outputs in the policy.
        pretrained_policy_name_or_path: Either the repo ID of a model hosted on the Hub or a path to a
            directory containing weights saved using `Policy.save_pretrained`. Note that providing this
            argument overrides everything in `hydra_cfg.policy` apart from `hydra_cfg.policy.type`.
    """
    if not (ds_meta is None) ^ (env is None and env_cfg is None):
=======
        cfg (PreTrainedConfig): The config of the policy to make. If `pretrained_path` is set, the policy will
            be loaded with the weights from that path.
        device (str): the device to load the policy onto.
        ds_meta (LeRobotDatasetMetadata | None, optional): Dataset metadata to take input/output shapes and
            statistics to use for (un)normalization of inputs/outputs in the policy. Defaults to None.
        env_cfg (EnvConfig | None, optional): The config of a gym environment to parse features from. Must be
            provided if ds_meta is not. Defaults to None.

    Raises:
        ValueError: Either ds_meta or env and env_cfg must be provided.
        NotImplementedError: if the policy.type is 'vqbet' and the device 'mps' (due to an incompatibility)

    Returns:
        PreTrainedPolicy: _description_
    """
    if bool(ds_meta) == bool(env_cfg):
>>>>>>> 638d411c
        raise ValueError("Either one of a dataset metadata or a sim env must be provided.")

    # NOTE: Currently, if you try to run vqbet with mps backend, you'll get this error.
    # TODO(aliberts, rcadene): Implement a check_backend_compatibility in policies?
    # NotImplementedError: The operator 'aten::unique_dim' is not currently implemented for the MPS device. If
    # you want this op to be added in priority during the prototype phase of this feature, please comment on
    # https://github.com/pytorch/pytorch/issues/77764. As a temporary fix, you can set the environment
    # variable `PYTORCH_ENABLE_MPS_FALLBACK=1` to use the CPU as a fallback for this op. WARNING: this will be
    # slower than running natively on MPS.
<<<<<<< HEAD
    if cfg.type == "vqbet" and device == "mps":
=======
    if cfg.type == "vqbet" and str(device) == "mps":
>>>>>>> 638d411c
        raise NotImplementedError(
            "Current implementation of VQBeT does not support `mps` backend. "
            "Please use `cpu` or `cuda` backend."
        )

    policy_cls = get_policy_class(cfg.type)

    kwargs = {}
    if ds_meta is not None:
        features = dataset_to_policy_features(ds_meta.features)
        kwargs["dataset_stats"] = ds_meta.stats
    else:
<<<<<<< HEAD
        if not cfg.pretrained_path or not cfg.output_features or not cfg.input_features:
            raise NotImplementedError(
                "The policy must have already existing features in its config when initializing it "
                "with an environment."
=======
        if not cfg.pretrained_path:
            logging.warning(
                "You are instantiating a policy from scratch and its features are parsed from an environment "
                "rather than a dataset. Normalization modules inside the policy will have infinite values "
                "by default without stats from a dataset."
>>>>>>> 638d411c
            )
        features = env_to_policy_features(env_cfg)

    cfg.output_features = {key: ft for key, ft in features.items() if ft.type is FeatureType.ACTION}
    cfg.input_features = {key: ft for key, ft in features.items() if key not in cfg.output_features}
    kwargs["config"] = cfg

    if cfg.pretrained_path:
        # Load a pretrained policy and override the config if needed (for example, if there are inference-time
        # hyperparameters that we want to vary).
        kwargs["pretrained_name_or_path"] = cfg.pretrained_path
        policy = policy_cls.from_pretrained(**kwargs)
    else:
        # Make a fresh policy.
        policy = policy_cls(**kwargs)

    policy.to(device)
    assert isinstance(policy, nn.Module)
<<<<<<< HEAD
=======

    # policy = torch.compile(policy, mode="reduce-overhead")
>>>>>>> 638d411c

    return policy<|MERGE_RESOLUTION|>--- conflicted
+++ resolved
@@ -13,25 +13,6 @@
 # WITHOUT WARRANTIES OR CONDITIONS OF ANY KIND, either express or implied.
 # See the License for the specific language governing permissions and
 # limitations under the License.
-<<<<<<< HEAD
-
-import gymnasium as gym
-from torch import nn
-
-from lerobot.common.datasets.lerobot_dataset import LeRobotDatasetMetadata
-from lerobot.common.datasets.utils import dataset_to_policy_features
-from lerobot.common.envs.configs import EnvConfig
-from lerobot.common.envs.utils import env_to_policy_features
-from lerobot.common.policies.act.configuration_act import ACTConfig
-from lerobot.common.policies.diffusion.configuration_diffusion import DiffusionConfig
-from lerobot.common.policies.pretrained import PreTrainedPolicy
-from lerobot.common.policies.tdmpc.configuration_tdmpc import TDMPCConfig
-from lerobot.common.policies.vqbet.configuration_vqbet import VQBeTConfig
-from lerobot.configs.policies import PreTrainedConfig
-from lerobot.configs.types import FeatureType
-
-
-=======
 
 import logging
 
@@ -52,7 +33,6 @@
 from lerobot.configs.types import FeatureType
 
 
->>>>>>> 638d411c
 def get_policy_class(name: str) -> PreTrainedPolicy:
     """Get the policy's class and config class given a name (matching the policy class' `name` attribute)."""
     if name == "tdmpc":
@@ -71,13 +51,10 @@
         from lerobot.common.policies.vqbet.modeling_vqbet import VQBeTPolicy
 
         return VQBeTPolicy
-<<<<<<< HEAD
-=======
     elif name == "pi0":
         from lerobot.common.policies.pi0.modeling_pi0 import PI0Policy
 
         return PI0Policy
->>>>>>> 638d411c
     else:
         raise NotImplementedError(f"Policy with name {name} is not implemented.")
 
@@ -91,25 +68,16 @@
         return ACTConfig(**kwargs)
     elif policy_type == "vqbet":
         return VQBeTConfig(**kwargs)
-<<<<<<< HEAD
-=======
     elif policy_type == "pi0":
         return PI0Config(**kwargs)
->>>>>>> 638d411c
     else:
         raise ValueError(f"Policy type '{policy_type}' is not available.")
 
 
 def make_policy(
     cfg: PreTrainedConfig,
-<<<<<<< HEAD
-    device: str,
-    ds_meta: LeRobotDatasetMetadata | None = None,
-    env: gym.Env | None = None,
-=======
     device: str | torch.device,
     ds_meta: LeRobotDatasetMetadata | None = None,
->>>>>>> 638d411c
     env_cfg: EnvConfig | None = None,
 ) -> PreTrainedPolicy:
     """Make an instance of a policy class.
@@ -118,17 +86,6 @@
     in order to properly dimension and instantiate a policy for that dataset or environment.
 
     Args:
-<<<<<<< HEAD
-        cfg (MainConfig): A MainConfig instance (see scripts). If `pretrained_policy_name_or_path` is
-            provided, only `cfg.policy.type` is used while everything else is ignored.
-        ds_meta (LeRobotDatasetMetadata): Dataset metadata to take input/output shapes and statistics to use
-            for (un)normalization of inputs/outputs in the policy.
-        pretrained_policy_name_or_path: Either the repo ID of a model hosted on the Hub or a path to a
-            directory containing weights saved using `Policy.save_pretrained`. Note that providing this
-            argument overrides everything in `hydra_cfg.policy` apart from `hydra_cfg.policy.type`.
-    """
-    if not (ds_meta is None) ^ (env is None and env_cfg is None):
-=======
         cfg (PreTrainedConfig): The config of the policy to make. If `pretrained_path` is set, the policy will
             be loaded with the weights from that path.
         device (str): the device to load the policy onto.
@@ -145,7 +102,6 @@
         PreTrainedPolicy: _description_
     """
     if bool(ds_meta) == bool(env_cfg):
->>>>>>> 638d411c
         raise ValueError("Either one of a dataset metadata or a sim env must be provided.")
 
     # NOTE: Currently, if you try to run vqbet with mps backend, you'll get this error.
@@ -155,11 +111,7 @@
     # https://github.com/pytorch/pytorch/issues/77764. As a temporary fix, you can set the environment
     # variable `PYTORCH_ENABLE_MPS_FALLBACK=1` to use the CPU as a fallback for this op. WARNING: this will be
     # slower than running natively on MPS.
-<<<<<<< HEAD
-    if cfg.type == "vqbet" and device == "mps":
-=======
     if cfg.type == "vqbet" and str(device) == "mps":
->>>>>>> 638d411c
         raise NotImplementedError(
             "Current implementation of VQBeT does not support `mps` backend. "
             "Please use `cpu` or `cuda` backend."
@@ -172,18 +124,11 @@
         features = dataset_to_policy_features(ds_meta.features)
         kwargs["dataset_stats"] = ds_meta.stats
     else:
-<<<<<<< HEAD
-        if not cfg.pretrained_path or not cfg.output_features or not cfg.input_features:
-            raise NotImplementedError(
-                "The policy must have already existing features in its config when initializing it "
-                "with an environment."
-=======
         if not cfg.pretrained_path:
             logging.warning(
                 "You are instantiating a policy from scratch and its features are parsed from an environment "
                 "rather than a dataset. Normalization modules inside the policy will have infinite values "
                 "by default without stats from a dataset."
->>>>>>> 638d411c
             )
         features = env_to_policy_features(env_cfg)
 
@@ -202,10 +147,7 @@
 
     policy.to(device)
     assert isinstance(policy, nn.Module)
-<<<<<<< HEAD
-=======
 
     # policy = torch.compile(policy, mode="reduce-overhead")
->>>>>>> 638d411c
 
     return policy