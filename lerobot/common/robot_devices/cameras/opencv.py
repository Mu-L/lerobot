"""
This file contains utilities for recording frames from cameras. For more info look at `OpenCVCamera` docstring.
"""

import argparse
import concurrent.futures
import math
import platform
import shutil
import threading
import time
from dataclasses import dataclass, replace
from pathlib import Path
from threading import Thread

import numpy as np
from PIL import Image

from lerobot.common.robot_devices.utils import (
    RobotDeviceAlreadyConnectedError,
    RobotDeviceNotConnectedError,
    busy_wait,
)
from lerobot.common.utils.utils import capture_timestamp_utc

# The maximum opencv device index depends on your operating system. For instance,
# if you have 3 cameras, they should be associated to index 0, 1, and 2. This is the case
# on MacOS. However, on Ubuntu, the indices are different like 6, 16, 23.
# When you change the USB port or reboot the computer, the operating system might
# treat the same cameras as new devices. Thus we select a higher bound to search indices.
MAX_OPENCV_INDEX = 60


def find_camera_indices(raise_when_empty=False, max_index_search_range=MAX_OPENCV_INDEX, mock=False):
    if platform.system() == "Linux":
        # Linux uses camera ports
        print("Linux detected. Finding available camera indices through scanning '/dev/video*' ports")
        possible_camera_ids = []
        for port in Path("/dev").glob("video*"):
            camera_idx = int(str(port).replace("/dev/video", ""))
            possible_camera_ids.append(camera_idx)
    else:
        print(
            "Mac or Windows detected. Finding available camera indices through "
            f"scanning all indices from 0 to {MAX_OPENCV_INDEX}"
        )
        possible_camera_ids = range(max_index_search_range)

    if mock:
        from tests.mock_cv2 import VideoCapture
    else:
        from cv2 import VideoCapture

    camera_ids = []
    for camera_idx in possible_camera_ids:
        camera = VideoCapture(camera_idx)
        is_open = camera.isOpened()
        camera.release()

        if is_open:
            print(f"Camera found at index {camera_idx}")
            camera_ids.append(camera_idx)

    if raise_when_empty and len(camera_ids) == 0:
        raise OSError(
            "Not a single camera was detected. Try re-plugging, or re-installing `opencv2`, "
            "or your camera driver, or make sure your camera is compatible with opencv2."
        )

    return camera_ids


def save_image(img_array, camera_index, frame_index, images_dir):
    img = Image.fromarray(img_array)
    path = images_dir / f"camera_{camera_index:02d}_frame_{frame_index:06d}.png"
    path.parent.mkdir(parents=True, exist_ok=True)
    img.save(str(path), quality=100)


def save_images_from_cameras(
    images_dir: Path,
    camera_ids: list[int] | None = None,
    fps=None,
    width=None,
    height=None,
    record_time_s=2,
    mock=False,
):
    """
    Initializes all the cameras and saves images to the directory. Useful to visually identify the camera
    associated to a given camera index.
    """
    if camera_ids is None:
        camera_ids = find_camera_indices(mock=mock)

    print("Connecting cameras")
    cameras = []
    for cam_idx in camera_ids:
        camera = OpenCVCamera(cam_idx, fps=fps, width=width, height=height, mock=mock)
        camera.connect()
        print(
            f"OpenCVCamera({camera.camera_index}, fps={camera.fps}, width={camera.width}, "
            f"height={camera.height}, color_mode={camera.color_mode})"
        )
        cameras.append(camera)

    images_dir = Path(images_dir)
    if images_dir.exists():
        shutil.rmtree(
            images_dir,
        )
    images_dir.mkdir(parents=True, exist_ok=True)

    print(f"Saving images to {images_dir}")
    frame_index = 0
    start_time = time.perf_counter()
    with concurrent.futures.ThreadPoolExecutor(max_workers=4) as executor:
        while True:
            now = time.perf_counter()

            for camera in cameras:
                # If we use async_read when fps is None, the loop will go full speed, and we will endup
                # saving the same images from the cameras multiple times until the RAM/disk is full.
                image = camera.read() if fps is None else camera.async_read()

                executor.submit(
                    save_image,
                    image,
                    camera.camera_index,
                    frame_index,
                    images_dir,
                )

            if fps is not None:
                dt_s = time.perf_counter() - now
                busy_wait(1 / fps - dt_s)

            if time.perf_counter() - start_time > record_time_s:
                break

            print(f"Frame: {frame_index:04d}\tLatency (ms): {(time.perf_counter() - now) * 1000:.2f}")

            frame_index += 1

    print(f"Images have been saved to {images_dir}")


@dataclass
class OpenCVCameraConfig:
    """
    Example of tested options for Intel Real Sense D405:

    ```python
    OpenCVCameraConfig(30, 640, 480)
    OpenCVCameraConfig(60, 640, 480)
    OpenCVCameraConfig(90, 640, 480)
    OpenCVCameraConfig(30, 1280, 720)
    ```
    """

    fps: int | None = None
    width: int | None = None
    height: int | None = None
    color_mode: str = "rgb"
    mock: bool = False

    def __post_init__(self):
        if self.color_mode not in ["rgb", "bgr"]:
            raise ValueError(
                f"`color_mode` is expected to be 'rgb' or 'bgr', but {self.color_mode} is provided."
            )


class OpenCVCamera:
    """
    The OpenCVCamera class allows to efficiently record images from cameras. It relies on opencv2 to communicate
    with the cameras. Most cameras are compatible. For more info, see the [Video I/O with OpenCV Overview](https://docs.opencv.org/4.x/d0/da7/videoio_overview.html).

    An OpenCVCamera instance requires a camera index (e.g. `OpenCVCamera(camera_index=0)`). When you only have one camera
    like a webcam of a laptop, the camera index is expected to be 0, but it might also be very different, and the camera index
    might change if you reboot your computer or re-plug your camera. This behavior depends on your operation system.

    To find the camera indices of your cameras, you can run our utility script that will be save a few frames for each camera:
    ```bash
    python lerobot/common/robot_devices/cameras/opencv.py --images-dir outputs/images_from_opencv_cameras
    ```

    When an OpenCVCamera is instantiated, if no specific config is provided, the default fps, width, height and color_mode
    of the given camera will be used.

    Example of usage:
    ```python
    camera = OpenCVCamera(camera_index=0)
    camera.connect()
    color_image = camera.read()
    # when done using the camera, consider disconnecting
    camera.disconnect()
    ```

    Example of changing default fps, width, height and color_mode:
    ```python
    camera = OpenCVCamera(0, fps=30, width=1280, height=720)
    camera = connect()  # applies the settings, might error out if these settings are not compatible with the camera

    camera = OpenCVCamera(0, fps=90, width=640, height=480)
    camera = connect()

    camera = OpenCVCamera(0, fps=90, width=640, height=480, color_mode="bgr")
    camera = connect()
    ```
    """

    def __init__(self, camera_index: int, config: OpenCVCameraConfig | None = None, **kwargs):
        if config is None:
            config = OpenCVCameraConfig()

        # Overwrite config arguments using kwargs
        config = replace(config, **kwargs)

        self.camera_index = camera_index
        self.fps = config.fps
        self.width = config.width
        self.height = config.height
        self.color_mode = config.color_mode
        self.mock = config.mock

        self.camera = None
        self.is_connected = False
        self.thread = None
        # Using Lock to avoid race condition and segfault when threads access the
        # same camera. Though not currently a use case for LeRobot, lock ensures
        # safety if users want to use this class with threads. As a result, threads
        # will go sequentially through the code logic protected by a lock, instead of
        # in parallel. Also, we use Recursive Lock to avoid deadlock by allowing each
        # thread to acquire the lock multiple times.
        # TODO(rcadene, aliberts): Add RLock on every robot devices where it makes sense?
        self.lock = threading.RLock()
        self.stop_event = None
        self.color_image = None
        self.logs = {}

    def connect(self):
        if self.is_connected:
            raise RobotDeviceAlreadyConnectedError(f"OpenCVCamera({self.camera_index}) is already connected.")

        if self.mock:
            from tests.mock_cv2 import (
                CAP_PROP_FPS,
                CAP_PROP_FRAME_HEIGHT,
                CAP_PROP_FRAME_WIDTH,
                VideoCapture,
            )
        else:
            from cv2 import (
                CAP_PROP_FPS,
                CAP_PROP_FRAME_HEIGHT,
                CAP_PROP_FRAME_WIDTH,
                VideoCapture,
                setNumThreads,
            )
<<<<<<< HEAD
=======

            # Use 1 thread to avoid blocking the main thread. Especially useful during data collection
            # when other threads are used to save the images.
            setNumThreads(1)

        camera_idx = f"/dev/video{self.camera_index}" if platform.system() == "Linux" else self.camera_index
        # First create a temporary camera trying to access `camera_index`,
        # and verify it is a valid camera by calling `isOpened`.
        tmp_camera = VideoCapture(camera_idx)
        is_camera_open = tmp_camera.isOpened()
        # Release camera to make it accessible for `find_camera_indices`
        tmp_camera.release()
        del tmp_camera
>>>>>>> 26f97cfd

            # Use 1 thread to avoid blocking the main thread. Especially useful during data collection
            # when other threads are used to save the images.
            setNumThreads(1)

        camera_idx = f"/dev/video{self.camera_index}" if platform.system() == "Linux" else self.camera_index
        with self.lock:
            # First create a temporary camera trying to access `camera_index`,
            # and verify it is a valid camera by calling `isOpened`.
            tmp_camera = VideoCapture(camera_idx)
            is_camera_open = tmp_camera.isOpened()
            # Release camera to make it accessible for `find_camera_indices`
            tmp_camera.release()
            del tmp_camera

            # If the camera doesn't work, display the camera indices corresponding to
            # valid cameras.
        if not is_camera_open:
            # Verify that the provided `camera_index` is valid before printing the traceback
            available_cam_ids = find_camera_indices()
            if self.camera_index not in available_cam_ids:
                raise ValueError(
                    f"`camera_index` is expected to be one of these available cameras {available_cam_ids}, but {self.camera_index} is provided instead. "
                    "To find the camera index you should use, run `python lerobot/common/robot_devices/cameras/opencv.py`."
                )

            raise OSError(f"Can't access OpenCVCamera({camera_idx}).")

        # Secondly, create the camera that will be used downstream.
        # Note: For some unknown reason, calling `isOpened` blocks the camera which then
        # needs to be re-created.
<<<<<<< HEAD
        with self.lock:
            self.camera = VideoCapture(camera_idx)

            if self.fps is not None:
                self.camera.set(CAP_PROP_FPS, self.fps)
            if self.width is not None:
                self.camera.set(CAP_PROP_FRAME_WIDTH, self.width)
            if self.height is not None:
                self.camera.set(CAP_PROP_FRAME_HEIGHT, self.height)

            actual_fps = self.camera.get(CAP_PROP_FPS)
            actual_width = self.camera.get(CAP_PROP_FRAME_WIDTH)
            actual_height = self.camera.get(CAP_PROP_FRAME_HEIGHT)

            # Using `math.isclose` since actual fps can be a float (e.g. 29.9 instead of 30)
            if self.fps is not None and not math.isclose(self.fps, actual_fps, rel_tol=1e-3):
                # Using `OSError` since it's a broad that encompasses issues related to device communication
                raise OSError(
                    f"Can't set {self.fps=} for OpenCVCamera({self.camera_index}). Actual value is {actual_fps}."
                )
            if self.width is not None and self.width != actual_width:
                raise OSError(
                    f"Can't set {self.width=} for OpenCVCamera({self.camera_index}). Actual value is {actual_width}."
                )
            if self.height is not None and self.height != actual_height:
                raise OSError(
                    f"Can't set {self.height=} for OpenCVCamera({self.camera_index}). Actual value is {actual_height}."
                )

            self.fps = int(actual_fps)
            self.width = int(actual_width)
            self.height = int(actual_height)
=======
        self.camera = VideoCapture(camera_idx)

        if self.fps is not None:
            self.camera.set(CAP_PROP_FPS, self.fps)
        if self.width is not None:
            self.camera.set(CAP_PROP_FRAME_WIDTH, self.width)
        if self.height is not None:
            self.camera.set(CAP_PROP_FRAME_HEIGHT, self.height)

        actual_fps = self.camera.get(CAP_PROP_FPS)
        actual_width = self.camera.get(CAP_PROP_FRAME_WIDTH)
        actual_height = self.camera.get(CAP_PROP_FRAME_HEIGHT)

        # Using `math.isclose` since actual fps can be a float (e.g. 29.9 instead of 30)
        if self.fps is not None and not math.isclose(self.fps, actual_fps, rel_tol=1e-3):
            # Using `OSError` since it's a broad that encompasses issues related to device communication
            raise OSError(
                f"Can't set {self.fps=} for OpenCVCamera({self.camera_index}). Actual value is {actual_fps}."
            )
        if self.width is not None and self.width != actual_width:
            raise OSError(
                f"Can't set {self.width=} for OpenCVCamera({self.camera_index}). Actual value is {actual_width}."
            )
        if self.height is not None and self.height != actual_height:
            raise OSError(
                f"Can't set {self.height=} for OpenCVCamera({self.camera_index}). Actual value is {actual_height}."
            )

        self.fps = round(actual_fps)
        self.width = round(actual_width)
        self.height = round(actual_height)
>>>>>>> 26f97cfd

            self.is_connected = True

    def read(self, temporary_color_mode: str | None = None) -> np.ndarray:
        """Read a frame from the camera returned in the format (height, width, channels)
        (e.g. 480 x 640 x 3), contrarily to the pytorch format which is channel first.

        Note: Reading a frame is done every `camera.fps` times per second, and it is blocking.
        If you are reading data from other sensors, we advise to use `camera.async_read()` which is non blocking version of `camera.read()`.
        """
        if not self.is_connected:
            raise RobotDeviceNotConnectedError(
                f"OpenCVCamera({self.camera_index}) is not connected. Try running `camera.connect()` first."
            )

        start_time = time.perf_counter()

<<<<<<< HEAD
        with self.lock:
            ret, color_image = self.camera.read()
=======
        ret, color_image = self.camera.read()
>>>>>>> 26f97cfd

        if not ret:
            raise OSError(f"Can't capture color image from camera {self.camera_index}.")

        requested_color_mode = self.color_mode if temporary_color_mode is None else temporary_color_mode

        if requested_color_mode not in ["rgb", "bgr"]:
            raise ValueError(
                f"Expected color values are 'rgb' or 'bgr', but {requested_color_mode} is provided."
            )

        # OpenCV uses BGR format as default (blue, green, red) for all operations, including displaying images.
        # However, Deep Learning framework such as LeRobot uses RGB format as default to train neural networks,
        # so we convert the image color from BGR to RGB.
        if requested_color_mode == "rgb":
            if self.mock:
                from tests.mock_cv2 import COLOR_BGR2RGB, cvtColor
            else:
                from cv2 import COLOR_BGR2RGB, cvtColor

            color_image = cvtColor(color_image, COLOR_BGR2RGB)

        h, w, _ = color_image.shape
        if h != self.height or w != self.width:
            raise OSError(
                f"Can't capture color image with expected height and width ({self.height} x {self.width}). ({h} x {w}) returned instead."
            )

        # log the number of seconds it took to read the image
        self.logs["delta_timestamp_s"] = time.perf_counter() - start_time

        # log the utc time at which the image was received
        self.logs["timestamp_utc"] = capture_timestamp_utc()

<<<<<<< HEAD
        with self.lock:
            self.color_image = color_image
=======
        self.color_image = color_image
>>>>>>> 26f97cfd

        return color_image

    def read_loop(self):
        while not self.stop_event.is_set():
            try:
                self.color_image = self.read()
            except Exception as e:
                print(f"Error reading in thread: {e}")

    def async_read(self):
        if not self.is_connected:
            raise RobotDeviceNotConnectedError(
                f"OpenCVCamera({self.camera_index}) is not connected. Try running `camera.connect()` first."
            )

        if self.thread is None:
            with self.lock:
                self.stop_event = threading.Event()
                self.thread = Thread(target=self.read_loop, args=())
                self.thread.daemon = True
                self.thread.start()

        num_tries = 0
        while True:
<<<<<<< HEAD
            # Do not use `with self.lock` here, as it reduces fps
=======
>>>>>>> 26f97cfd
            if self.color_image is not None:
                return self.color_image

            time.sleep(1 / self.fps)
            num_tries += 1
            if num_tries > self.fps * 2:
                raise TimeoutError("Timed out waiting for async_read() to start.")

    def disconnect(self):
        if not self.is_connected:
            raise RobotDeviceNotConnectedError(
                f"OpenCVCamera({self.camera_index}) is not connected. Try running `camera.connect()` first."
            )

        if self.thread is not None:
<<<<<<< HEAD
            with self.lock:
                self.stop_event.set()
=======
            self.stop_event.set()
>>>>>>> 26f97cfd
            self.thread.join()  # wait for the thread to finish
            self.thread = None
            self.stop_event = None

<<<<<<< HEAD
        with self.lock:
            self.camera.release()
            self.camera = None
            self.is_connected = False
=======
        self.camera.release()
        self.camera = None
        self.is_connected = False
>>>>>>> 26f97cfd

    def __del__(self):
        with self.lock:
            if getattr(self, "is_connected", False):
                self.disconnect()


if __name__ == "__main__":
    parser = argparse.ArgumentParser(
        description="Save a few frames using `OpenCVCamera` for all cameras connected to the computer, or a selected subset."
    )
    parser.add_argument(
        "--camera-ids",
        type=int,
        nargs="*",
        default=None,
        help="List of camera indices used to instantiate the `OpenCVCamera`. If not provided, find and use all available camera indices.",
    )
    parser.add_argument(
        "--fps",
        type=int,
        default=None,
        help="Set the number of frames recorded per seconds for all cameras. If not provided, use the default fps of each camera.",
    )
    parser.add_argument(
        "--width",
        type=str,
        default=None,
        help="Set the width for all cameras. If not provided, use the default width of each camera.",
    )
    parser.add_argument(
        "--height",
        type=str,
        default=None,
        help="Set the height for all cameras. If not provided, use the default height of each camera.",
    )
    parser.add_argument(
        "--images-dir",
        type=Path,
        default="outputs/images_from_opencv_cameras",
        help="Set directory to save a few frames for each camera.",
    )
    parser.add_argument(
        "--record-time-s",
        type=float,
        default=2.0,
        help="Set the number of seconds used to record the frames. By default, 2 seconds.",
    )
    args = parser.parse_args()
    save_images_from_cameras(**vars(args))<|MERGE_RESOLUTION|>--- conflicted
+++ resolved
@@ -258,8 +258,6 @@
                 VideoCapture,
                 setNumThreads,
             )
-<<<<<<< HEAD
-=======
 
             # Use 1 thread to avoid blocking the main thread. Especially useful during data collection
             # when other threads are used to save the images.
@@ -273,11 +271,6 @@
         # Release camera to make it accessible for `find_camera_indices`
         tmp_camera.release()
         del tmp_camera
->>>>>>> 26f97cfd
-
-            # Use 1 thread to avoid blocking the main thread. Especially useful during data collection
-            # when other threads are used to save the images.
-            setNumThreads(1)
 
         camera_idx = f"/dev/video{self.camera_index}" if platform.system() == "Linux" else self.camera_index
         with self.lock:
@@ -305,40 +298,6 @@
         # Secondly, create the camera that will be used downstream.
         # Note: For some unknown reason, calling `isOpened` blocks the camera which then
         # needs to be re-created.
-<<<<<<< HEAD
-        with self.lock:
-            self.camera = VideoCapture(camera_idx)
-
-            if self.fps is not None:
-                self.camera.set(CAP_PROP_FPS, self.fps)
-            if self.width is not None:
-                self.camera.set(CAP_PROP_FRAME_WIDTH, self.width)
-            if self.height is not None:
-                self.camera.set(CAP_PROP_FRAME_HEIGHT, self.height)
-
-            actual_fps = self.camera.get(CAP_PROP_FPS)
-            actual_width = self.camera.get(CAP_PROP_FRAME_WIDTH)
-            actual_height = self.camera.get(CAP_PROP_FRAME_HEIGHT)
-
-            # Using `math.isclose` since actual fps can be a float (e.g. 29.9 instead of 30)
-            if self.fps is not None and not math.isclose(self.fps, actual_fps, rel_tol=1e-3):
-                # Using `OSError` since it's a broad that encompasses issues related to device communication
-                raise OSError(
-                    f"Can't set {self.fps=} for OpenCVCamera({self.camera_index}). Actual value is {actual_fps}."
-                )
-            if self.width is not None and self.width != actual_width:
-                raise OSError(
-                    f"Can't set {self.width=} for OpenCVCamera({self.camera_index}). Actual value is {actual_width}."
-                )
-            if self.height is not None and self.height != actual_height:
-                raise OSError(
-                    f"Can't set {self.height=} for OpenCVCamera({self.camera_index}). Actual value is {actual_height}."
-                )
-
-            self.fps = int(actual_fps)
-            self.width = int(actual_width)
-            self.height = int(actual_height)
-=======
         self.camera = VideoCapture(camera_idx)
 
         if self.fps is not None:
@@ -370,9 +329,8 @@
         self.fps = round(actual_fps)
         self.width = round(actual_width)
         self.height = round(actual_height)
->>>>>>> 26f97cfd
-
-            self.is_connected = True
+
+        self.is_connected = True
 
     def read(self, temporary_color_mode: str | None = None) -> np.ndarray:
         """Read a frame from the camera returned in the format (height, width, channels)
@@ -388,12 +346,7 @@
 
         start_time = time.perf_counter()
 
-<<<<<<< HEAD
-        with self.lock:
-            ret, color_image = self.camera.read()
-=======
         ret, color_image = self.camera.read()
->>>>>>> 26f97cfd
 
         if not ret:
             raise OSError(f"Can't capture color image from camera {self.camera_index}.")
@@ -428,12 +381,7 @@
         # log the utc time at which the image was received
         self.logs["timestamp_utc"] = capture_timestamp_utc()
 
-<<<<<<< HEAD
-        with self.lock:
-            self.color_image = color_image
-=======
         self.color_image = color_image
->>>>>>> 26f97cfd
 
         return color_image
 
@@ -459,10 +407,6 @@
 
         num_tries = 0
         while True:
-<<<<<<< HEAD
-            # Do not use `with self.lock` here, as it reduces fps
-=======
->>>>>>> 26f97cfd
             if self.color_image is not None:
                 return self.color_image
 
@@ -478,26 +422,14 @@
             )
 
         if self.thread is not None:
-<<<<<<< HEAD
-            with self.lock:
-                self.stop_event.set()
-=======
             self.stop_event.set()
->>>>>>> 26f97cfd
             self.thread.join()  # wait for the thread to finish
             self.thread = None
             self.stop_event = None
 
-<<<<<<< HEAD
-        with self.lock:
-            self.camera.release()
-            self.camera = None
-            self.is_connected = False
-=======
         self.camera.release()
         self.camera = None
         self.is_connected = False
->>>>>>> 26f97cfd
 
     def __del__(self):
         with self.lock:
