#!/usr/bin/env python

# Copyright 2024 The HuggingFace Inc. team. All rights reserved.
#
# Licensed under the Apache License, Version 2.0 (the "License");
# you may not use this file except in compliance with the License.
# You may obtain a copy of the License at
#
#     http://www.apache.org/licenses/LICENSE-2.0
#
# Unless required by applicable law or agreed to in writing, software
# distributed under the License is distributed on an "AS IS" BASIS,
# WITHOUT WARRANTIES OR CONDITIONS OF ANY KIND, either express or implied.
# See the License for the specific language governing permissions and
# limitations under the License.
import logging
import time
from concurrent.futures import ThreadPoolExecutor
from contextlib import nullcontext
from copy import deepcopy
from dataclasses import asdict
from pprint import pformat
from threading import Lock

import numpy as np
import torch
from torch.amp import GradScaler

from lerobot.common.datasets.factory import make_dataset, resolve_delta_timestamps
from lerobot.common.datasets.lerobot_dataset import LeRobotDataset
from lerobot.common.datasets.online_buffer import OnlineBuffer, compute_sampler_weights
from lerobot.common.datasets.sampler import EpisodeAwareSampler
from lerobot.common.datasets.utils import cycle
from lerobot.common.envs.factory import make_env
from lerobot.common.logger import Logger, log_output_dir
from lerobot.common.optim.factory import load_training_state, make_optimizer_and_scheduler
from lerobot.common.policies.factory import make_policy
from lerobot.common.policies.utils import get_device_from_parameters
from lerobot.common.utils.utils import (
    format_big_number,
    get_safe_dtype,
    get_safe_torch_device,
    has_method,
    init_logging,
    set_global_seed,
)
from lerobot.configs import parser
from lerobot.configs.train import TrainPipelineConfig
from lerobot.scripts.eval import eval_policy


def update_policy(
    policy,
    batch,
    optimizer,
    grad_clip_norm,
    grad_scaler: GradScaler,
    lr_scheduler=None,
    use_amp: bool = False,
    lock=None,
):
    """Returns a dictionary of items for logging."""
    start_time = time.perf_counter()
    device = get_device_from_parameters(policy)
    policy.train()
    with torch.autocast(device_type=device.type) if use_amp else nullcontext():
        output_dict = policy.forward(batch)
        # TODO(rcadene): policy.unnormalize_outputs(out_dict)
        loss = output_dict["loss"]
    grad_scaler.scale(loss).backward()

    # Unscale the graident of the optimzer's assigned params in-place **prior to gradient clipping**.
    grad_scaler.unscale_(optimizer)

    grad_norm = torch.nn.utils.clip_grad_norm_(
        policy.parameters(),
        grad_clip_norm,
        error_if_nonfinite=False,
    )

    # Optimizer's gradients are already unscaled, so scaler.step does not unscale them,
    # although it still skips optimizer.step() if the gradients contain infs or NaNs.
    with lock if lock is not None else nullcontext():
        grad_scaler.step(optimizer)
    # Updates the scale for next iteration.
    grad_scaler.update()

    optimizer.zero_grad()

    if hasattr(policy, "update_ema_modules"):
        policy.update_ema_modules()

    # Step through pytorch scheduler at every batch instead of epoch
    if lr_scheduler is not None:
        lr_scheduler.step()

    if has_method(policy, "update"):
        # To possibly update an internal buffer (for instance an Exponential Moving Average like in TDMPC).
        policy.update()

    info = {
        "loss": loss.item(),
        "grad_norm": float(grad_norm),
        "lr": optimizer.param_groups[0]["lr"],
        "update_s": time.perf_counter() - start_time,
        **{k: v for k, v in output_dict.items() if k != "loss"},
    }
    info.update({k: v for k, v in output_dict.items() if k not in info})

    return info


def log_train_info(
    logger: Logger, info: dict, step: int, cfg: TrainPipelineConfig, dataset: LeRobotDataset, is_online: bool
):
    loss = info["loss"]
    grad_norm = info["grad_norm"]
    lr = info["lr"]
    update_s = info["update_s"]
    dataloading_s = info["dataloading_s"]

    # A sample is an (observation,action) pair, where observation and action
    # can be on multiple timestamps. In a batch, we have `batch_size`` number of samples.
    num_samples = (step + 1) * cfg.batch_size
    avg_samples_per_ep = dataset.num_frames / dataset.num_episodes
    num_episodes = num_samples / avg_samples_per_ep
    num_epochs = num_samples / dataset.num_frames
    log_items = [
        f"step:{format_big_number(step)}",
        # number of samples seen during training
        f"smpl:{format_big_number(num_samples)}",
        # number of episodes seen during training
        f"ep:{format_big_number(num_episodes)}",
        # number of time all unique samples are seen
        f"epch:{num_epochs:.2f}",
        f"loss:{loss:.3f}",
        f"grdn:{grad_norm:.3f}",
        f"lr:{lr:0.1e}",
        # in seconds
        f"updt_s:{update_s:.3f}",
        f"data_s:{dataloading_s:.3f}",  # if not ~0, you are bottlenecked by cpu or io
    ]
    logging.info(" ".join(log_items))

    info["step"] = step
    info["num_samples"] = num_samples
    info["num_episodes"] = num_episodes
    info["num_epochs"] = num_epochs
    info["is_online"] = is_online

    logger.log_dict(info, step, mode="train")


def log_eval_info(logger, info, step, cfg, dataset, is_online):
    eval_s = info["eval_s"]
    avg_sum_reward = info["avg_sum_reward"]
    pc_success = info["pc_success"]

    # A sample is an (observation,action) pair, where observation and action
    # can be on multiple timestamps. In a batch, we have `batch_size`` number of samples.
    num_samples = (step + 1) * cfg.batch_size
    avg_samples_per_ep = dataset.num_frames / dataset.num_episodes
    num_episodes = num_samples / avg_samples_per_ep
    num_epochs = num_samples / dataset.num_frames
    log_items = [
        f"step:{format_big_number(step)}",
        # number of samples seen during training
        f"smpl:{format_big_number(num_samples)}",
        # number of episodes seen during training
        f"ep:{format_big_number(num_episodes)}",
        # number of time all unique samples are seen
        f"epch:{num_epochs:.2f}",
        f"∑rwrd:{avg_sum_reward:.3f}",
        f"success:{pc_success:.1f}%",
        f"eval_s:{eval_s:.3f}",
    ]
    logging.info(" ".join(log_items))

    info["step"] = step
    info["num_samples"] = num_samples
    info["num_episodes"] = num_episodes
    info["num_epochs"] = num_epochs
    info["is_online"] = is_online

    logger.log_dict(info, step, mode="eval")


@parser.wrap()
def train(cfg: TrainPipelineConfig):
<<<<<<< HEAD
    init_logging()
=======
    cfg.validate()

>>>>>>> 638d411c
    logging.info(pformat(asdict(cfg)))

    # log metrics to terminal and wandb
    logger = Logger(cfg)

    if cfg.seed is not None:
        set_global_seed(cfg.seed)

    # Check device is available
    device = get_safe_torch_device(cfg.device, log=True)

    torch.backends.cudnn.benchmark = True
    torch.backends.cuda.matmul.allow_tf32 = True

    logging.info("Creating dataset")
    offline_dataset = make_dataset(cfg)

    # Create environment used for evaluating checkpoints during training on simulation data.
    # On real-world data, no need to create an environment as evaluations are done outside train.py,
    # using the eval.py instead, with gym_dora environment and dora-rs.
    eval_env = None
<<<<<<< HEAD
    if cfg.eval_freq > 0 or cfg.env is None:
=======
    if cfg.eval_freq > 0 and cfg.env is not None:
>>>>>>> 638d411c
        logging.info("Creating env")
        eval_env = make_env(cfg.env, n_envs=cfg.eval.batch_size)

    logging.info("Creating policy")
    policy = make_policy(
        cfg=cfg.policy,
        device=device,
        ds_meta=offline_dataset.meta,
    )
<<<<<<< HEAD
=======

>>>>>>> 638d411c
    logging.info("Creating optimizer and scheduler")
    optimizer, lr_scheduler = make_optimizer_and_scheduler(cfg, policy)
    grad_scaler = GradScaler(device, enabled=cfg.use_amp)

    step = 0  # number of policy updates (forward + backward + optim)

    if cfg.resume:
        step, optimizer, lr_scheduler = load_training_state(cfg.checkpoint_path, optimizer, lr_scheduler)

    num_learnable_params = sum(p.numel() for p in policy.parameters() if p.requires_grad)
    num_total_params = sum(p.numel() for p in policy.parameters())

    log_output_dir(cfg.output_dir)
<<<<<<< HEAD
    logging.info(f"{cfg.env.task=}")
=======
    if cfg.env is not None:
        logging.info(f"{cfg.env.task=}")
>>>>>>> 638d411c
    logging.info(f"{cfg.offline.steps=} ({format_big_number(cfg.offline.steps)})")
    logging.info(f"{cfg.online.steps=}")
    logging.info(f"{offline_dataset.num_frames=} ({format_big_number(offline_dataset.num_frames)})")
    logging.info(f"{offline_dataset.num_episodes=}")
    logging.info(f"{num_learnable_params=} ({format_big_number(num_learnable_params)})")
    logging.info(f"{num_total_params=} ({format_big_number(num_total_params)})")

    # Note: this helper will be used in offline and online training loops.
    def evaluate_and_checkpoint_if_needed(step: int, is_online: bool):
        _num_digits = max(6, len(str(cfg.offline.steps + cfg.online.steps)))
        step_identifier = f"{step:0{_num_digits}d}"

<<<<<<< HEAD
        if cfg.eval_freq > 0 and step % cfg.eval_freq == 0:
=======
        if cfg.env is not None and cfg.eval_freq > 0 and step % cfg.eval_freq == 0:
>>>>>>> 638d411c
            logging.info(f"Eval policy at step {step}")
            with torch.no_grad(), torch.autocast(device_type=device.type) if cfg.use_amp else nullcontext():
                eval_info = eval_policy(
                    eval_env,
                    policy,
                    cfg.eval.n_episodes,
                    videos_dir=cfg.output_dir / "eval" / f"videos_step_{step_identifier}",
                    max_episodes_rendered=4,
                    start_seed=cfg.seed,
                )
            log_eval_info(logger, eval_info["aggregated"], step, cfg, offline_dataset, is_online=is_online)
            if cfg.wandb.enable:
                logger.log_video(eval_info["video_paths"][0], step, mode="eval")
            logging.info("Resume training")

        if cfg.save_checkpoint and (
            step % cfg.save_freq == 0 or step == cfg.offline.steps + cfg.online.steps
        ):
            logging.info(f"Checkpoint policy after step {step}")
            # Note: Save with step as the identifier, and format it to have at least 6 digits but more if
            # needed (choose 6 as a minimum for consistency without being overkill).
            logger.save_checkpoint(
                step,
                step_identifier,
                policy,
                optimizer,
                lr_scheduler,
            )
            logging.info("Resume training")

    # create dataloader for offline training
    if getattr(cfg.policy, "drop_n_last_frames", None):
        shuffle = False
        sampler = EpisodeAwareSampler(
            offline_dataset.episode_data_index,
            drop_n_last_frames=cfg.policy.drop_n_last_frames,
            shuffle=True,
        )
    else:
        shuffle = True
        sampler = None
    dataloader = torch.utils.data.DataLoader(
        offline_dataset,
        num_workers=cfg.num_workers,
        batch_size=cfg.batch_size,
        shuffle=shuffle,
        sampler=sampler,
        pin_memory=device.type != "cpu",
        drop_last=False,
    )
    dl_iter = cycle(dataloader)

    policy.train()

    if hasattr(policy, "init_ema_modules"):
        policy.init_ema_modules()

    offline_step = 0
    for _ in range(step, cfg.offline.steps):
        if offline_step == 0:
            logging.info("Start offline training on a fixed dataset")

        start_time = time.perf_counter()
        batch = next(dl_iter)
        dataloading_s = time.perf_counter() - start_time

        for key in batch:
            if isinstance(batch[key], torch.Tensor):
                batch[key] = batch[key].to(device, non_blocking=True)

        train_info = update_policy(
            policy,
            batch,
            optimizer,
            cfg.optimizer.grad_clip_norm,
            grad_scaler=grad_scaler,
            lr_scheduler=lr_scheduler,
            use_amp=cfg.use_amp,
        )

        train_info["dataloading_s"] = dataloading_s

        if step % cfg.log_freq == 0:
            log_train_info(logger, train_info, step, cfg, offline_dataset, is_online=False)

        # Note: evaluate_and_checkpoint_if_needed happens **after** the `step`th training update has completed,
        # so we pass in step + 1.
        evaluate_and_checkpoint_if_needed(step + 1, is_online=False)

        step += 1
        offline_step += 1  # noqa: SIM113

    if cfg.online.steps == 0:
        if eval_env:
            eval_env.close()
        logging.info("End of training")
        return

    # Online training.

    # Create an env dedicated to online episodes collection from policy rollout.
    online_env = make_env(cfg.env, n_envs=cfg.online.rollout_batch_size)
    delta_timestamps = resolve_delta_timestamps(cfg.policy, offline_dataset.meta)
    online_buffer_path = logger.log_dir / "online_buffer"
    if cfg.resume and not online_buffer_path.exists():
        # If we are resuming a run, we default to the data shapes and buffer capacity from the saved online
        # buffer.
        logging.warning(
            "When online training is resumed, we load the latest online buffer from the prior run, "
            "and this might not coincide with the state of the buffer as it was at the moment the checkpoint "
            "was made. This is because the online buffer is updated on disk during training, independently "
            "of our explicit checkpointing mechanisms."
        )
    online_dataset = OnlineBuffer(
        online_buffer_path,
        data_spec={
            **{
                key: {"shape": ft.shape, "dtype": np.dtype("float32")}
                for key, ft in policy.config.input_features.items()
            },
            **{
                key: {"shape": ft.shape, "dtype": np.dtype("float32")}
                for key, ft in policy.config.output_features.items()
            },
            "next.reward": {"shape": (), "dtype": np.dtype("float32")},
            "next.done": {"shape": (), "dtype": np.dtype("?")},
            "task_index": {"shape": (), "dtype": np.dtype("int64")},
<<<<<<< HEAD
=======
            # FIXME: 'task' is a string
            # "task": {"shape": (), "dtype": np.dtype("?")},
>>>>>>> 638d411c
            # FIXME: 'next.success' is expected by pusht env but not xarm
            "next.success": {"shape": (), "dtype": np.dtype("?")},
        },
        buffer_capacity=cfg.online.buffer_capacity,
        fps=online_env.unwrapped.metadata["render_fps"],
        delta_timestamps=delta_timestamps,
    )

    # If we are doing online rollouts asynchronously, deepcopy the policy to use for online rollouts (this
    # makes it possible to do online rollouts in parallel with training updates).
    online_rollout_policy = deepcopy(policy) if cfg.online.do_rollout_async else policy

    # Create dataloader for online training.
    concat_dataset = torch.utils.data.ConcatDataset([offline_dataset, online_dataset])
    sampler_weights = compute_sampler_weights(
        offline_dataset,
        offline_drop_n_last_frames=getattr(cfg.policy, "drop_n_last_frames", 0),
        online_dataset=online_dataset,
        # +1 because online rollouts return an extra frame for the "final observation". Note: we don't have
        # this final observation in the offline datasets, but we might add them in future.
        online_drop_n_last_frames=getattr(cfg.policy, "drop_n_last_frames", 0) + 1,
        online_sampling_ratio=cfg.online.sampling_ratio,
    )
    sampler = torch.utils.data.WeightedRandomSampler(
        sampler_weights,
        num_samples=len(concat_dataset),
        replacement=True,
    )
    dataloader = torch.utils.data.DataLoader(
        concat_dataset,
        batch_size=cfg.batch_size,
        num_workers=cfg.num_workers,
        sampler=sampler,
        pin_memory=device.type != "cpu",
        drop_last=True,
    )
    dl_iter = cycle(dataloader)

    if cfg.online.do_rollout_async:
        # Lock and thread pool executor for asynchronous online rollouts.
        lock = Lock()
        # Note: 1 worker because we only ever want to run one set of online rollouts at a time. Batch
        # parallelization of rollouts is handled within the job.
        executor = ThreadPoolExecutor(max_workers=1)
    else:
        lock = None

    online_step = 0
    online_rollout_s = 0  # time take to do online rollout
    update_online_buffer_s = 0  # time taken to update the online buffer with the online rollout data
    # Time taken waiting for the online buffer to finish being updated. This is relevant when using the async
    # online rollout option.
    await_update_online_buffer_s = 0
    rollout_start_seed = cfg.online.env_seed

    while True:
        if online_step == cfg.online.steps:
            break

        if online_step == 0:
            logging.info("Start online training by interacting with environment")

        def sample_trajectory_and_update_buffer():
            nonlocal rollout_start_seed

            with lock if lock is not None else nullcontext():
                online_rollout_policy.load_state_dict(policy.state_dict())

            online_rollout_policy.eval()
            start_rollout_time = time.perf_counter()

            with torch.no_grad():
                eval_info = eval_policy(
                    online_env,
                    online_rollout_policy,
                    n_episodes=cfg.online.rollout_n_episodes,
                    max_episodes_rendered=min(10, cfg.online.rollout_n_episodes),
                    videos_dir=logger.log_dir / "online_rollout_videos",
                    return_episode_data=True,
                    start_seed=(rollout_start_seed := (rollout_start_seed + cfg.batch_size) % 1000000),
                )
            online_rollout_s = time.perf_counter() - start_rollout_time

            if len(offline_dataset.meta.tasks) > 1:
                raise NotImplementedError("Add support for multi task.")

<<<<<<< HEAD
            # Hack to add a task to the online_dataset (0 is the first task of the offline_dataset)
            total_num_frames = eval_info["episodes"]["index"].shape[0]
            eval_info["episodes"]["task_index"] = torch.tensor([0] * total_num_frames, dtype=torch.int64)
=======
            # TODO(rcadene, aliberts): Hack to add a task to the online_dataset (0 is the first task of the offline_dataset)
            total_num_frames = eval_info["episodes"]["index"].shape[0]
            eval_info["episodes"]["task_index"] = torch.tensor([0] * total_num_frames, dtype=torch.int64)
            eval_info["episodes"]["task"] = ["do the thing"] * total_num_frames
>>>>>>> 638d411c

            with lock if lock is not None else nullcontext():
                start_update_buffer_time = time.perf_counter()
                online_dataset.add_data(eval_info["episodes"])

                # Update the concatenated dataset length used during sampling.
                concat_dataset.cumulative_sizes = concat_dataset.cumsum(concat_dataset.datasets)

                # Update the sampling weights.
                sampler.weights = compute_sampler_weights(
                    offline_dataset,
                    offline_drop_n_last_frames=getattr(cfg.policy, "drop_n_last_frames", 0),
                    online_dataset=online_dataset,
                    # +1 because online rollouts return an extra frame for the "final observation". Note: we don't have
                    # this final observation in the offline datasets, but we might add them in future.
                    online_drop_n_last_frames=getattr(cfg.policy, "drop_n_last_frames", 0) + 1,
                    online_sampling_ratio=cfg.online.sampling_ratio,
                )
                sampler.num_frames = len(concat_dataset)

                update_online_buffer_s = time.perf_counter() - start_update_buffer_time

            return online_rollout_s, update_online_buffer_s

        if lock is None:
            online_rollout_s, update_online_buffer_s = sample_trajectory_and_update_buffer()
        else:
            future = executor.submit(sample_trajectory_and_update_buffer)
            # If we aren't doing async rollouts, or if we haven't yet gotten enough examples in our buffer, wait
            # here until the rollout and buffer update is done, before proceeding to the policy update steps.
            if len(online_dataset) <= cfg.online.buffer_seed_size:
                online_rollout_s, update_online_buffer_s = future.result()

        if len(online_dataset) <= cfg.online.buffer_seed_size:
            logging.info(f"Seeding online buffer: {len(online_dataset)}/{cfg.online.buffer_seed_size}")
            continue

        policy.train()
        for _ in range(cfg.online.steps_between_rollouts):
            with lock if lock is not None else nullcontext():
                start_time = time.perf_counter()
                batch = next(dl_iter)
                dataloading_s = time.perf_counter() - start_time

            for key in batch:
<<<<<<< HEAD
                batch[key] = batch[key].to(device, non_blocking=True)
=======
                if isinstance(batch[key], torch.Tensor):
                    dtype = get_safe_dtype(batch[key].dtype, device)
                    batch[key] = batch[key].to(device=device, dtype=dtype, non_blocking=True)
>>>>>>> 638d411c

            train_info = update_policy(
                policy,
                batch,
                optimizer,
                cfg.optimizer.grad_clip_norm,
                grad_scaler=grad_scaler,
                lr_scheduler=lr_scheduler,
                use_amp=cfg.use_amp,
                lock=lock,
            )

            train_info["dataloading_s"] = dataloading_s
            train_info["online_rollout_s"] = online_rollout_s
            train_info["update_online_buffer_s"] = update_online_buffer_s
            train_info["await_update_online_buffer_s"] = await_update_online_buffer_s
            with lock if lock is not None else nullcontext():
                train_info["online_buffer_size"] = len(online_dataset)

            if step % cfg.log_freq == 0:
                log_train_info(logger, train_info, step, cfg, online_dataset, is_online=True)

            # Note: evaluate_and_checkpoint_if_needed happens **after** the `step`th training update has completed,
            # so we pass in step + 1.
            evaluate_and_checkpoint_if_needed(step + 1, is_online=True)

            step += 1
            online_step += 1

        # If we're doing async rollouts, we should now wait until we've completed them before proceeding
        # to do the next batch of rollouts.
        if cfg.online.do_rollout_async and future.running():
            start = time.perf_counter()
            online_rollout_s, update_online_buffer_s = future.result()
            await_update_online_buffer_s = time.perf_counter() - start

        if online_step >= cfg.online.steps:
            break

    if eval_env:
        eval_env.close()
    logging.info("End of training")


if __name__ == "__main__":
<<<<<<< HEAD
=======
    init_logging()
>>>>>>> 638d411c
    train()<|MERGE_RESOLUTION|>--- conflicted
+++ resolved
@@ -187,12 +187,8 @@
 
 @parser.wrap()
 def train(cfg: TrainPipelineConfig):
-<<<<<<< HEAD
-    init_logging()
-=======
     cfg.validate()
 
->>>>>>> 638d411c
     logging.info(pformat(asdict(cfg)))
 
     # log metrics to terminal and wandb
@@ -214,11 +210,7 @@
     # On real-world data, no need to create an environment as evaluations are done outside train.py,
     # using the eval.py instead, with gym_dora environment and dora-rs.
     eval_env = None
-<<<<<<< HEAD
-    if cfg.eval_freq > 0 or cfg.env is None:
-=======
     if cfg.eval_freq > 0 and cfg.env is not None:
->>>>>>> 638d411c
         logging.info("Creating env")
         eval_env = make_env(cfg.env, n_envs=cfg.eval.batch_size)
 
@@ -228,10 +220,6 @@
         device=device,
         ds_meta=offline_dataset.meta,
     )
-<<<<<<< HEAD
-=======
-
->>>>>>> 638d411c
     logging.info("Creating optimizer and scheduler")
     optimizer, lr_scheduler = make_optimizer_and_scheduler(cfg, policy)
     grad_scaler = GradScaler(device, enabled=cfg.use_amp)
@@ -245,12 +233,8 @@
     num_total_params = sum(p.numel() for p in policy.parameters())
 
     log_output_dir(cfg.output_dir)
-<<<<<<< HEAD
-    logging.info(f"{cfg.env.task=}")
-=======
     if cfg.env is not None:
         logging.info(f"{cfg.env.task=}")
->>>>>>> 638d411c
     logging.info(f"{cfg.offline.steps=} ({format_big_number(cfg.offline.steps)})")
     logging.info(f"{cfg.online.steps=}")
     logging.info(f"{offline_dataset.num_frames=} ({format_big_number(offline_dataset.num_frames)})")
@@ -263,11 +247,7 @@
         _num_digits = max(6, len(str(cfg.offline.steps + cfg.online.steps)))
         step_identifier = f"{step:0{_num_digits}d}"
 
-<<<<<<< HEAD
-        if cfg.eval_freq > 0 and step % cfg.eval_freq == 0:
-=======
         if cfg.env is not None and cfg.eval_freq > 0 and step % cfg.eval_freq == 0:
->>>>>>> 638d411c
             logging.info(f"Eval policy at step {step}")
             with torch.no_grad(), torch.autocast(device_type=device.type) if cfg.use_amp else nullcontext():
                 eval_info = eval_policy(
@@ -395,11 +375,8 @@
             "next.reward": {"shape": (), "dtype": np.dtype("float32")},
             "next.done": {"shape": (), "dtype": np.dtype("?")},
             "task_index": {"shape": (), "dtype": np.dtype("int64")},
-<<<<<<< HEAD
-=======
             # FIXME: 'task' is a string
             # "task": {"shape": (), "dtype": np.dtype("?")},
->>>>>>> 638d411c
             # FIXME: 'next.success' is expected by pusht env but not xarm
             "next.success": {"shape": (), "dtype": np.dtype("?")},
         },
@@ -486,16 +463,10 @@
             if len(offline_dataset.meta.tasks) > 1:
                 raise NotImplementedError("Add support for multi task.")
 
-<<<<<<< HEAD
-            # Hack to add a task to the online_dataset (0 is the first task of the offline_dataset)
-            total_num_frames = eval_info["episodes"]["index"].shape[0]
-            eval_info["episodes"]["task_index"] = torch.tensor([0] * total_num_frames, dtype=torch.int64)
-=======
             # TODO(rcadene, aliberts): Hack to add a task to the online_dataset (0 is the first task of the offline_dataset)
             total_num_frames = eval_info["episodes"]["index"].shape[0]
             eval_info["episodes"]["task_index"] = torch.tensor([0] * total_num_frames, dtype=torch.int64)
             eval_info["episodes"]["task"] = ["do the thing"] * total_num_frames
->>>>>>> 638d411c
 
             with lock if lock is not None else nullcontext():
                 start_update_buffer_time = time.perf_counter()
@@ -541,13 +512,9 @@
                 dataloading_s = time.perf_counter() - start_time
 
             for key in batch:
-<<<<<<< HEAD
-                batch[key] = batch[key].to(device, non_blocking=True)
-=======
                 if isinstance(batch[key], torch.Tensor):
                     dtype = get_safe_dtype(batch[key].dtype, device)
                     batch[key] = batch[key].to(device=device, dtype=dtype, non_blocking=True)
->>>>>>> 638d411c
 
             train_info = update_policy(
                 policy,
@@ -593,8 +560,5 @@
 
 
 if __name__ == "__main__":
-<<<<<<< HEAD
-=======
     init_logging()
->>>>>>> 638d411c
     train()