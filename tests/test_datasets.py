--- conflicted
+++ resolved
@@ -33,19 +33,11 @@
 from lerobot.common.datasets.utils import (
     create_branch,
     flatten_dict,
-<<<<<<< HEAD
-=======
-    hf_transform_to_torch,
->>>>>>> 638d411c
     unflatten_dict,
 )
 from lerobot.common.envs.factory import make_env_config
 from lerobot.common.policies.factory import make_policy_config
 from lerobot.common.robot_devices.robots.utils import make_robot
-<<<<<<< HEAD
-=======
-from lerobot.common.utils.utils import seeded_context
->>>>>>> 638d411c
 from lerobot.configs.default import DatasetConfig
 from lerobot.configs.train import TrainPipelineConfig
 from tests.fixtures.constants import DUMMY_REPO_ID
@@ -209,70 +201,6 @@
             assert torch.equal(sub_dataset_item[k], dataset_item[k])
 
 
-<<<<<<< HEAD
-=======
-# TODO(aliberts, rcadene): Refactor and move this to a tests/test_compute_stats.py
-def test_compute_stats_on_xarm():
-    """Check that the statistics are computed correctly according to the stats_patterns property.
-
-    We compare with taking a straight min, mean, max, std of all the data in one pass (which we can do
-    because we are working with a small dataset).
-    """
-    # TODO(rcadene, aliberts): remove dataset download
-    dataset = LeRobotDataset("lerobot/xarm_lift_medium", episodes=[0])
-
-    # reduce size of dataset sample on which stats compute is tested to 10 frames
-    dataset.hf_dataset = dataset.hf_dataset.select(range(10))
-
-    # Note: we set the batch size to be smaller than the whole dataset to make sure we are testing batched
-    # computation of the statistics. While doing this, we also make sure it works when we don't divide the
-    # dataset into even batches.
-    computed_stats = compute_stats(dataset, batch_size=int(len(dataset) * 0.25), num_workers=0)
-
-    # get einops patterns to aggregate batches and compute statistics
-    stats_patterns = get_stats_einops_patterns(dataset)
-
-    # get all frames from the dataset in the same dtype and range as during compute_stats
-    dataloader = torch.utils.data.DataLoader(
-        dataset,
-        num_workers=0,
-        batch_size=len(dataset),
-        shuffle=False,
-    )
-    full_batch = next(iter(dataloader))
-
-    # compute stats based on all frames from the dataset without any batching
-    expected_stats = {}
-    for k, pattern in stats_patterns.items():
-        full_batch[k] = full_batch[k].float()
-        expected_stats[k] = {}
-        expected_stats[k]["mean"] = einops.reduce(full_batch[k], pattern, "mean")
-        expected_stats[k]["std"] = torch.sqrt(
-            einops.reduce((full_batch[k] - expected_stats[k]["mean"]) ** 2, pattern, "mean")
-        )
-        expected_stats[k]["min"] = einops.reduce(full_batch[k], pattern, "min")
-        expected_stats[k]["max"] = einops.reduce(full_batch[k], pattern, "max")
-
-    # test computed stats match expected stats
-    for k in stats_patterns:
-        assert torch.allclose(computed_stats[k]["mean"], expected_stats[k]["mean"])
-        assert torch.allclose(computed_stats[k]["std"], expected_stats[k]["std"])
-        assert torch.allclose(computed_stats[k]["min"], expected_stats[k]["min"])
-        assert torch.allclose(computed_stats[k]["max"], expected_stats[k]["max"])
-
-    # load stats used during training which are expected to match the ones returned by computed_stats
-    loaded_stats = dataset.meta.stats  # noqa: F841
-
-    # TODO(rcadene): we can't test this because expected_stats is computed on a subset
-    # # test loaded stats match expected stats
-    # for k in stats_patterns:
-    #     assert torch.allclose(loaded_stats[k]["mean"], expected_stats[k]["mean"])
-    #     assert torch.allclose(loaded_stats[k]["std"], expected_stats[k]["std"])
-    #     assert torch.allclose(loaded_stats[k]["min"], expected_stats[k]["min"])
-    #     assert torch.allclose(loaded_stats[k]["max"], expected_stats[k]["max"])
-
-
->>>>>>> 638d411c
 # TODO(aliberts): Move to more appropriate location
 def test_flatten_unflatten_dict():
     d = {
@@ -381,38 +309,6 @@
     # load_and_compare(i - 1)
 
 
-<<<<<<< HEAD
-=======
-@pytest.mark.skip("TODO after fix multidataset")
-def test_multidataset_aggregate_stats():
-    """Makes 3 basic datasets and checks that aggregate stats are computed correctly."""
-    with seeded_context(0):
-        data_a = torch.rand(30, dtype=torch.float32)
-        data_b = torch.rand(20, dtype=torch.float32)
-        data_c = torch.rand(20, dtype=torch.float32)
-
-    hf_dataset_1 = Dataset.from_dict(
-        {"a": data_a[:10], "b": data_b[:10], "c": data_c[:10], "index": torch.arange(10)}
-    )
-    hf_dataset_1.set_transform(hf_transform_to_torch)
-    hf_dataset_2 = Dataset.from_dict({"a": data_a[10:20], "b": data_b[10:], "index": torch.arange(10)})
-    hf_dataset_2.set_transform(hf_transform_to_torch)
-    hf_dataset_3 = Dataset.from_dict({"a": data_a[20:], "c": data_c[10:], "index": torch.arange(10)})
-    hf_dataset_3.set_transform(hf_transform_to_torch)
-    dataset_1 = LeRobotDataset.from_preloaded("d1", hf_dataset=hf_dataset_1)
-    dataset_1.stats = compute_stats(dataset_1, batch_size=len(hf_dataset_1), num_workers=0)
-    dataset_2 = LeRobotDataset.from_preloaded("d2", hf_dataset=hf_dataset_2)
-    dataset_2.stats = compute_stats(dataset_2, batch_size=len(hf_dataset_2), num_workers=0)
-    dataset_3 = LeRobotDataset.from_preloaded("d3", hf_dataset=hf_dataset_3)
-    dataset_3.stats = compute_stats(dataset_3, batch_size=len(hf_dataset_3), num_workers=0)
-    stats = aggregate_stats([dataset_1, dataset_2, dataset_3])
-    for data_key, data in zip(["a", "b", "c"], [data_a, data_b, data_c], strict=True):
-        for agg_fn in ["mean", "min", "max"]:
-            assert torch.allclose(stats[data_key][agg_fn], einops.reduce(data, "n -> 1", agg_fn))
-        assert torch.allclose(stats[data_key]["std"], torch.std(data, correction=0))
-
-
->>>>>>> 638d411c
 @pytest.mark.skip("Requires internet access")
 def test_create_branch():
     api = HfApi()
